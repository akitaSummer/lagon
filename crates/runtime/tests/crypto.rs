use lagon_runtime_http::{Request, Response, RunResult};
use lagon_runtime_isolate::options::IsolateOptions;

mod utils;

#[tokio::test]
async fn crypto_random_uuid() {
    utils::setup();
    let (send, receiver) = utils::create_isolate(IsolateOptions::new(
        "export function handler() {
    const uuid = crypto.randomUUID();
    const secondUuid = crypto.randomUUID();
    return new Response(`${typeof uuid} ${uuid.length} ${uuid === secondUuid}`);
}"
        .into(),
    ));
    send(Request::default());

    assert_eq!(
        receiver.recv_async().await.unwrap().as_response(),
        Response::from("string 36 false")
    );
}

#[tokio::test]
async fn crypto_get_random_values() {
    utils::setup();
    let (send, receiver) = utils::create_isolate(IsolateOptions::new(
        "export function handler() {
    const typedArray = new Uint8Array([0, 8, 2]);
    const result = crypto.getRandomValues(typedArray);
    return new Response(`${result == typedArray} ${typedArray.length} ${result.length}`);
}"
        .into(),
    ));
    send(Request::default());

    assert_eq!(
        receiver.recv_async().await.unwrap().as_response(),
        Response::from("false 3 3")
    );
}

#[tokio::test]
async fn crypto_get_random_values_throw_not_typedarray() {
    utils::setup();
    let (send, receiver) = utils::create_isolate(IsolateOptions::new(
        "export function handler() {
    const result = crypto.getRandomValues(true);
    return new Response(`${result == typedArray} ${typedArray.length} ${result.length}`);
}"
        .into(),
    ));
    send(Request::default());

    assert_eq!(
        receiver.recv_async().await.unwrap(),
        RunResult::Error(
            "Uncaught TypeError: Parameter 1 is not of type 'TypedArray'\n  at handler (2:27)"
                .to_string()
        )
    );
}

#[tokio::test]
async fn crypto_key_value() {
    utils::setup();
    let (send, receiver) = utils::create_isolate(IsolateOptions::new(
        "export async function handler() {
    const { keyValue } = await crypto.subtle.importKey(
        'raw',
        new TextEncoder().encode('secret'),
        { name: 'HMAC', hash: 'SHA-256' },
        false,
        ['sign'],
    );

    return new Response(`${typeof keyValue} ${keyValue.length}`);
}"
        .into(),
    ));
    send(Request::default());

    assert_eq!(
        receiver.recv_async().await.unwrap().as_response(),
        Response::from("object 32")
    );
}

#[tokio::test]
async fn crypto_unique_key_value() {
    utils::setup();
    let (send, receiver) = utils::create_isolate(IsolateOptions::new(
        "export async function handler() {
    const { keyValue: first } = await crypto.subtle.importKey(
        'raw',
        new TextEncoder().encode('secret'),
        { name: 'HMAC', hash: 'SHA-256' },
        false,
        ['sign'],
    );
    const { keyValue: second } = await crypto.subtle.importKey(
        'raw',
        new TextEncoder().encode('secret'),
        { name: 'HMAC', hash: 'SHA-256' },
        false,
        ['sign'],
    );

    return new Response(first == second);
}"
        .into(),
    ));
    send(Request::default());

    assert_eq!(
        receiver.recv_async().await.unwrap().as_response(),
        Response::from("false")
    );
}

#[tokio::test]
async fn crypto_sign() {
    utils::setup();
    let (send, receiver) = utils::create_isolate(IsolateOptions::new(
        "export async function handler() {
    const key = await crypto.subtle.importKey(
        'raw',
        new TextEncoder().encode('secret'),
        { name: 'HMAC', hash: 'SHA-256' },
        false,
        ['sign'],
    );

    const signed = await crypto.subtle.sign({
        name: 'HMAC',
    }, key, new TextEncoder().encode('Hello'));

    return new Response(`${signed instanceof Uint8Array} ${signed.length}`);
}"
        .into(),
    ));
    send(Request::default());

    assert_eq!(
        receiver.recv_async().await.unwrap().as_response(),
        Response::from("true 32")
    );
}

#[tokio::test]
async fn crypto_verify() {
    utils::setup();
    let (send, receiver) = utils::create_isolate(IsolateOptions::new(
        "export async function handler() {
    const key = await crypto.subtle.importKey(
        'raw',
        new TextEncoder().encode('secret'),
        { name: 'HMAC', hash: 'SHA-256' },
        false,
        ['sign'],
    );

    const signed = await crypto.subtle.sign({
        name: 'HMAC',
    }, key, new TextEncoder().encode('Hello'));

    const verified = await crypto.subtle.verify({
        name: 'HMAC',
    }, key, signed, new TextEncoder().encode('Hello'));

    return new Response(verified);
}"
        .into(),
    ));
    send(Request::default());

    assert_eq!(
        receiver.recv_async().await.unwrap().as_response(),
        Response::from("true")
    );
}

#[tokio::test]
async fn crypto_digest_sha1() {
    utils::setup();
    let (send, receiver) = utils::create_isolate(IsolateOptions::new(
        "export async function handler() {
    const digest = await crypto.subtle.digest('SHA-1', new TextEncoder().encode('hello, world'));

    return new Response(`${digest.length} ${digest}`);
}"
        .into(),
    ));
    send(Request::default());

    assert_eq!(
        receiver.recv_async().await.unwrap().as_response(),
        Response::from("20 183,226,62,194,154,242,43,11,78,65,218,49,232,104,213,114,38,18,28,132")
    );
}

#[tokio::test]
async fn crypto_digest_string() {
    utils::setup();
    let (send, receiver) = utils::create_isolate(IsolateOptions::new(
        "export async function handler() {
    const digest = await crypto.subtle.digest('SHA-256', new TextEncoder().encode('hello, world'));

    return new Response(`${digest.length} ${digest}`);
}"
        .into(),
    ));
    send(Request::default());

    assert_eq!(
        receiver.recv_async().await.unwrap().as_response(),
        Response::from("32 9,202,126,78,170,110,138,233,199,210,97,22,113,41,24,72,131,100,77,7,223,186,124,191,188,76,138,46,8,54,13,91"),
    );
}

#[tokio::test]
async fn crypto_digest_object() {
    utils::setup();
    let (send, receiver) = utils::create_isolate(IsolateOptions::new(
        "export async function handler() {
    const digest = await crypto.subtle.digest({ name: 'SHA-256' }, new TextEncoder().encode('hello, world'));

    return new Response(`${digest.length} ${digest}`);
}"
        .into(),
    ));
    send(Request::default());

    assert_eq!(
        receiver.recv_async().await.unwrap().as_response(),
        Response::from("32 9,202,126,78,170,110,138,233,199,210,97,22,113,41,24,72,131,100,77,7,223,186,124,191,188,76,138,46,8,54,13,91"),
    );
}

#[tokio::test]
async fn crypto_encrypt_aes_gcm() {
    utils::setup();
    let (send, receiver) = utils::create_isolate(IsolateOptions::new(
        "export async function handler() {
    const key = await crypto.subtle.importKey(
        'raw',
        new TextEncoder().encode('secret'),
        { name: 'AES-GCM' },
        false,
        ['sign'],
    );

    const iv = crypto.getRandomValues(new Uint8Array(16));
    const ciphertext = await crypto.subtle.encrypt(
        { name: 'AES-GCM', iv },
        key,
        new TextEncoder().encode('hello, world'),
    );

    return new Response(`${ciphertext instanceof Uint8Array} ${ciphertext.length}`);
}"
        .into(),
    ));
    send(Request::default());

    assert_eq!(
        receiver.recv_async().await.unwrap().as_response(),
        Response::from("true 28")
    );
}

#[tokio::test]
async fn crypto_decrypt_aes_gcm() {
    utils::setup();
    let (send, receiver) = utils::create_isolate(IsolateOptions::new(
        "export async function handler() {
    const key = await crypto.subtle.importKey(
        'raw',
        new TextEncoder().encode('secret'),
        { name: 'AES-GCM' },
        false,
        ['sign'],
    );

    const iv = crypto.getRandomValues(new Uint8Array(16));
    const ciphertext = await crypto.subtle.encrypt(
        { name: 'AES-GCM', iv },
        key,
        new TextEncoder().encode('hello, world'),
    );

    const text = await crypto.subtle.decrypt(
        { name: 'AES-GCM', iv },
        key,
        ciphertext,
    );

    return new Response(new TextDecoder().decode(text));
}"
        .into(),
    ));
    send(Request::default());

    assert_eq!(
        receiver.recv_async().await.unwrap().as_response(),
        Response::from("hello, world")
    );
}

#[tokio::test]
<<<<<<< HEAD
=======
async fn crypto_encrypt_aes_cbc() {
    utils::setup();
    let (send, receiver) = utils::create_isolate(IsolateOptions::new(
        "export async function handler() {
    const key = await crypto.subtle.importKey(
        'raw',
        new TextEncoder().encode('secret'),
        { name: 'AES-CBC' },
        false,
        ['sign'],
    );

    const iv = crypto.getRandomValues(new Uint8Array(16));
    const ciphertext = await crypto.subtle.encrypt(
        { name: 'AES-CBC', iv },
        key,
        new TextEncoder().encode('hello, world'),
    );

    return new Response(`${ciphertext instanceof Uint8Array} ${ciphertext.length}`);
}"
        .into(),
    ));
    send(Request::default());

    assert_eq!(
        receiver.recv_async().await.unwrap().as_response(),
        Response::from("true 16")
    );
}

#[tokio::test]
async fn crypto_decrypt_aes_cbc() {
    utils::setup();
    let (send, receiver) = utils::create_isolate(IsolateOptions::new(
        "export async function handler() {
    const key = await crypto.subtle.importKey(
        'raw',
        new TextEncoder().encode('secret'),
        { name: 'AES-CBC' },
        false,
        ['sign'],
    );

    const iv = crypto.getRandomValues(new Uint8Array(16));
    const ciphertext = await crypto.subtle.encrypt(
        { name: 'AES-CBC', iv },
        key,
        new TextEncoder().encode('hello, world'),
    );

    const text = await crypto.subtle.decrypt(
        { name: 'AES-CBC', iv },
        key,
        ciphertext,
    );

    return new Response(new TextDecoder().decode(text));
}"
        .into(),
    ));
    send(Request::default());

    assert_eq!(
        receiver.recv_async().await.unwrap().as_response(),
        Response::from("hello, world")
    );
}

#[tokio::test]
>>>>>>> cd214f2f
async fn crypto_hkdf_derive_bits() {
    utils::setup();
    let (send, receiver) = utils::create_isolate(IsolateOptions::new(
        "export async function handler() {
    const key = await crypto.subtle.importKey(
        'raw',
        new TextEncoder().encode('secret'),
        { name: 'HMAC', hash: 'SHA-256' },
        false,
        ['deriveBits'],
    );
    const salt = await crypto.getRandomValues(new Uint8Array(16));
    const info = await crypto.getRandomValues(new Uint8Array(16));
    const result = await crypto.subtle.deriveBits(
        {
            name: 'HKDF',
            hash: 'SHA-256',
            salt,
            info: info,
        },
        key,
        128,
    );
    return new Response(`${result.byteLength}`);
}"
        .into(),
    ));
    send(Request::default());

    assert_eq!(
        receiver.recv_async().await.unwrap().as_response(),
        Response::from("16")
    );
}

#[tokio::test]
async fn crypto_pbkdf2_derive_bits() {
    utils::setup();
    let (send, receiver) = utils::create_isolate(IsolateOptions::new(
        "export async function handler() {
    const key = await crypto.subtle.importKey(
        'raw',
        new TextEncoder().encode('secret'),
        { name: 'HMAC', hash: 'SHA-256' },
        false,
        ['deriveBits'],
    );
    const salt = await crypto.getRandomValues(new Uint8Array(16));
    const info = await crypto.getRandomValues(new Uint8Array(16));
    const result = await crypto.subtle.deriveBits(
        {
            name: 'PBKDF2',
            hash: 'SHA-256',
            salt,
            iterations: 10000,
        },
        key,
        128,
    );
    return new Response(`${result.byteLength}`);
}"
        .into(),
    ));
    send(Request::default());

    assert_eq!(
        receiver.recv_async().await.unwrap().as_response(),
        Response::from("16")
    );
}

#[tokio::test]
async fn crypto_ecdh_derive_bits() {
    utils::setup();
    let (send, receiver) = utils::create_isolate(IsolateOptions::new(
        "export async function handler() {
    const keypair = await crypto.subtle.generateKey(
        {
            name: 'ECDH',
            namedCurve: 'P-384',
        },
        true,
        ['deriveBits', 'deriveKey'],
    );
    const result = await crypto.subtle.deriveBits(
        {
            name: 'ECDH',
            public: keypair.publicKey,
        },
        keypair.privateKey,
        256,
    );
    return new Response(`${result.byteLength * 8}`);
}"
        .into(),
    ));
    send(Request::default());

    assert_eq!(
        receiver.recv_async().await.unwrap().as_response(),
        Response::from("256")
    );
<<<<<<< HEAD
}

#[tokio::test]
async fn crypto_ecdh_derive_key() {
    utils::setup();
    let (send, receiver) = utils::create_isolate(IsolateOptions::new(
        "export async function handler() {
    const rawKey = await crypto.getRandomValues(new Uint8Array(16));
    const key = await crypto.subtle.importKey(
        'raw',
        rawKey,
        'PBKDF2',
        false,
        ['deriveKey', 'deriveBits'],
    );

    const salt = await crypto.getRandomValues(new Uint8Array(16));

    const derivedKey = await crypto.subtle.deriveKey(
        {
        name: 'PBKDF2',
        salt,
        iterations: 1000,
        hash: 'SHA-256',
        },
        key,
        { name: 'HMAC', hash: 'SHA-256' },
        true,
        ['sign'],
    );

    const algorithm = derivedKey.algorithm

    return new Response(`${derivedKey instanceof CryptoKey} ${derivedKey.type === 'secret'} ${derivedKey.extractable} ${derivedKey.usages?.length === 1} ${algorithm.name === 'HMAC'}`);
}"
        .into(),
    ));
    send(Request::default());

    assert_eq!(
        receiver.recv_async().await.unwrap().as_response(),
        Response::from("true true true true true")
    );
=======
>>>>>>> cd214f2f
}<|MERGE_RESOLUTION|>--- conflicted
+++ resolved
@@ -309,8 +309,6 @@
 }
 
 #[tokio::test]
-<<<<<<< HEAD
-=======
 async fn crypto_encrypt_aes_cbc() {
     utils::setup();
     let (send, receiver) = utils::create_isolate(IsolateOptions::new(
@@ -381,7 +379,6 @@
 }
 
 #[tokio::test]
->>>>>>> cd214f2f
 async fn crypto_hkdf_derive_bits() {
     utils::setup();
     let (send, receiver) = utils::create_isolate(IsolateOptions::new(
@@ -484,7 +481,6 @@
         receiver.recv_async().await.unwrap().as_response(),
         Response::from("256")
     );
-<<<<<<< HEAD
 }
 
 #[tokio::test]
@@ -528,6 +524,4 @@
         receiver.recv_async().await.unwrap().as_response(),
         Response::from("true true true true true")
     );
-=======
->>>>>>> cd214f2f
 }