--- conflicted
+++ resolved
@@ -15,10 +15,7 @@
 sha2 = "0.10.6"
 aes = "0.8.2"
 aes-gcm = "0.10.1"
-<<<<<<< HEAD
-=======
 cbc = { version = "0.1.2", features = ["std"] }
->>>>>>> cd214f2f
 ring = { version = "0.16.20", features = ["std"] }
 p256 = { version = "0.11.1", features = ["ecdh"] }
 p384 = "0.11.1"