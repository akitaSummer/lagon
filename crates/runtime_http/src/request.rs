use super::{FromV8, IntoV8, Method};
use crate::{Headers, X_LAGON_ID};
use anyhow::{anyhow, Result};
use hyper::{
    body::{self, Bytes},
    http, Body, Request as HyperRequest,
};
use lagon_runtime_v8_utils::{
    extract_v8_headers_object, extract_v8_string, v8_headers_object, v8_string,
};
<<<<<<< HEAD

use crate::{Headers, X_LAGON_ID};

use super::{FromV8, IntoV8, Method};
=======
>>>>>>> 54a241c2

#[derive(Debug)]
pub struct Request {
    pub headers: Option<Headers>,
    pub method: Method,
    pub body: Bytes,
    pub url: String,
}

impl Default for Request {
    fn default() -> Self {
        Request {
            headers: None,
            method: Method::GET,
            body: Bytes::new(),
            url: "".into(),
        }
    }
}

// NOTE:
// We can safely use unwrap here because set only return Just(true) or Empty(), so if it should never fail
impl IntoV8 for Request {
    fn into_v8<'a>(self, scope: &mut v8::HandleScope<'a>) -> v8::Local<'a, v8::Object> {
        let mut len = if self.headers.is_some() { 3 } else { 2 };
        let body_exists = !self.body.is_empty();

        if body_exists {
            len += 1;
        }

        let mut names = Vec::with_capacity(len);
        let mut values = Vec::with_capacity(len);

        names.push(v8_string(scope, "i").into());
        values.push(v8_string(scope, &self.url).into());

        names.push(v8_string(scope, "m").into());
        values.push(v8_string(scope, self.method.into()).into());

        if body_exists {
            names.push(v8_string(scope, "b").into());
            values.push(
                v8_string(scope, unsafe { std::str::from_utf8_unchecked(&self.body) }).into(),
            );
        }

        if let Some(headers) = self.headers {
            names.push(v8_string(scope, "h").into());
            values.push(v8_headers_object(scope, headers).into());
        }

        let null = v8::null(scope);
        v8::Object::with_prototype_and_properties(scope, null.into(), &names, &values)
    }
}

impl FromV8 for Request {
    fn from_v8<'a>(
        scope: &mut v8::HandleScope<'a>,
        request: v8::Local<'a, v8::Value>,
    ) -> Result<Self> {
        let request = match request.to_object(scope) {
            Some(request) => request,
            None => return Err(anyhow!("Request is not an object")),
        };

        let mut body = Bytes::new();
        let body_key = v8_string(scope, "b");

        if let Some(body_value) = request.get(scope, body_key.into()) {
            if !body_value.is_null_or_undefined() {
                body = Bytes::from(extract_v8_string(body_value, scope)?);
            }
        }

        let mut headers = None;
        let headers_key = v8_string(scope, "h");

        if let Some(headers_value) = request.get(scope, headers_key.into()) {
            if !headers_value.is_null_or_undefined() {
                headers = extract_v8_headers_object(headers_value, scope)?;
            }
        }

        let mut method = Method::GET;
        let method_key = v8_string(scope, "m");

        if let Some(method_value) = request.get(scope, method_key.into()) {
            method = Method::from(extract_v8_string(method_value, scope)?.as_str());
        }

        let url;
        let url_key = v8_string(scope, "u");

        if let Some(url_value) = request.get(scope, url_key.into()) {
            url = extract_v8_string(url_value, scope)?;
        } else {
            return Err(anyhow!("Could not find url"));
        }

        Ok(Self {
            headers,
            method,
            body,
            url,
        })
    }
}

impl TryFrom<&Request> for http::request::Builder {
    type Error = anyhow::Error;

    fn try_from(request: &Request) -> Result<Self, Self::Error> {
        let mut builder = HyperRequest::builder()
            .uri(&request.url)
            .method::<&str>(request.method.into());

        if let Some(headers) = &request.headers {
            for (key, value) in headers {
                for value in value {
                    builder = builder.header(key, value);
                }
            }
        }

        Ok(builder)
    }
}

impl Request {
    // TODO: Return the full request length
    pub fn len(&self) -> usize {
        self.body.len()
    }

    pub fn is_empty(&self) -> bool {
        self.body.is_empty()
    }

    pub async fn from_hyper(request: HyperRequest<Body>) -> Result<Self> {
        Self::from_hyper_with_capacity(request, 0).await
    }

    pub async fn from_hyper_with_capacity(
        request: HyperRequest<Body>,
        capacity: usize,
    ) -> Result<Self> {
        let host = request
            .headers()
            .get("host")
            .map_or_else(String::new, |host| {
                host.to_str()
                    .map_or_else(|_| String::new(), |value| value.to_string())
            });

        let mut headers = Vec::with_capacity(request.headers().keys_len() + capacity);

        for key in request.headers().keys() {
            if key != X_LAGON_ID {
                // We guess that most of the time there will be only one header value
                let mut values = Vec::with_capacity(1);

                for value in request.headers().get_all(key) {
                    values.push(value.to_str()?.to_string());
                }

                headers.push((key.to_string(), values));
            }
        }

        let method = Method::from(request.method());
        let url = format!("http://{}{}", host, request.uri().to_string().as_str());

        let body = body::to_bytes(request.into_body()).await?;

        Ok(Request {
            headers: if !headers.is_empty() {
                Some(headers)
            } else {
                None
            },
            method,
            body,
            url,
        })
    }

    pub fn set_header(&mut self, key: String, value: String) {
        if let Some(ref mut headers) = self.headers {
            headers.push((key, vec![value]));
        }
    }
}<|MERGE_RESOLUTION|>--- conflicted
+++ resolved
@@ -8,13 +8,6 @@
 use lagon_runtime_v8_utils::{
     extract_v8_headers_object, extract_v8_string, v8_headers_object, v8_string,
 };
-<<<<<<< HEAD
-
-use crate::{Headers, X_LAGON_ID};
-
-use super::{FromV8, IntoV8, Method};
-=======
->>>>>>> 54a241c2
 
 #[derive(Debug)]
 pub struct Request {
