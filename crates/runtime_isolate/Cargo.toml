[package]
name = "lagon-runtime-isolate"
version = "0.1.0"
edition = "2021"

[dependencies]
v8 = "0.74.2"
tokio = { version = "1", features = ["rt-multi-thread"] }
futures = "0.3.28"
hyper = { version = "0.14.27", features = ["client"] }
flume = "0.10.14"
anyhow = "1.0.72"
log = { version = "0.4.19", features = ["std", "kv_unstable"] }
linked-hash-map = "0.5.6"
flate2 = "1.0.26"
uuid = { version = "1.4.0", features = ["v4", "fast-rng"] }
lagon-runtime-v8-utils = { path = "../runtime_v8_utils" }
lagon-runtime-http = { path = "../runtime_http" }
lagon-runtime-crypto = { path = "../runtime_crypto" }
<<<<<<< HEAD
lagon-runtime-websocket = { path = "../runtime_websocket" }
=======
reqwest = { version = "0.11.18", default-features = false, features = ["rustls-tls"] }
>>>>>>> 472f63a5

[features]
default = []
ignore-snapshot = []<|MERGE_RESOLUTION|>--- conflicted
+++ resolved
@@ -17,11 +17,10 @@
 lagon-runtime-v8-utils = { path = "../runtime_v8_utils" }
 lagon-runtime-http = { path = "../runtime_http" }
 lagon-runtime-crypto = { path = "../runtime_crypto" }
-<<<<<<< HEAD
 lagon-runtime-websocket = { path = "../runtime_websocket" }
-=======
-reqwest = { version = "0.11.18", default-features = false, features = ["rustls-tls"] }
->>>>>>> 472f63a5
+reqwest = { version = "0.11.18", default-features = false, features = [
+    "rustls-tls",
+] }
 
 [features]
 default = []
