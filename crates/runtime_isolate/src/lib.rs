--- conflicted
+++ resolved
@@ -1,8 +1,5 @@
-<<<<<<< HEAD
+use bindings::compression::CompressionInner;
 use bindings::websocket::WSResourceTable;
-=======
-use bindings::compression::CompressionInner;
->>>>>>> 472f63a5
 use futures::{future::poll_fn, stream::FuturesUnordered, Future, StreamExt};
 use hyper::{body::Bytes, http::request::Parts};
 use lagon_runtime_http::{request_to_v8, response_from_v8, RunResult, StreamResult};
@@ -74,11 +71,8 @@
     lines: usize,
     requests_count: u32,
     log_sender: Option<flume::Sender<(String, String, Metadata)>>,
-<<<<<<< HEAD
     ws_resource_table: WSResourceTable,
-=======
     compression_table: HashMap<String, CompressionInner>,
->>>>>>> 472f63a5
 }
 
 #[derive(Debug)]
@@ -215,13 +209,10 @@
                 lines: 0,
                 requests_count: 0,
                 log_sender: options.log_sender.clone(),
-<<<<<<< HEAD
                 ws_resource_table: WSResourceTable::new(Arc::new(Mutex::new(
                     BTreeMap::<WsId, Ws>::new(),
                 ))),
-=======
                 compression_table: HashMap::<String, CompressionInner>::new(),
->>>>>>> 472f63a5
             }
         };
 
